--- conflicted
+++ resolved
@@ -17,27 +17,16 @@
 
 def get_config_unet():
     """Configuration for U-Net (supervised)"""
-<<<<<<< HEAD
     return { # attention True, resnet50
         'name': 'unet8_resnet50_attention',
-=======
-    return {
-        'name': 'unet_1',
->>>>>>> 2857b4f3
         'model_type': 'unet',
         'image_type': 'W',
         'backbone': 'resnet50',
         'use_attention': True,
         'batch_size': 2,
-<<<<<<< HEAD
         'img_size': (256, 256),
         'num_epochs': 50,
         'learning_rate': 1e-3,
-=======
-        'img_size': (128, 128),
-        'num_epochs': 50,
-        'learning_rate': 1e-4,
->>>>>>> 2857b4f3
         'weight_decay': 1e-5,
         'pretrained': True,
         'save_dir': 'experiments/unet',
@@ -91,11 +80,6 @@
     config = get_config_unet()
     #config = get_config_wnet_semi()
     #config = get_config_wnet_unsupervised()
-<<<<<<< HEAD
-=======
-    
-    data_dir = 'data/manual_labels'  # Update this path to your data directory
->>>>>>> 2857b4f3
     
     # Update save directories with timestamp
     save_dir = f"{config['save_dir']}_{timestamp}"
